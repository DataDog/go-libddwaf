--- conflicted
+++ resolved
@@ -15,22 +15,6 @@
       matrix:
         runs-on: [ macos-13, macos-12, macos-11, ubuntu-22.04, ubuntu-20.04, windows-latest ]
         go-version: [ "1.21", "1.20", "1.19" ]
-<<<<<<< HEAD
-        cgo_enabled: [ "0", "1" ] # test it compiles with and without cgo
-        ddwaf_log_level: [ "", "TRACE" ]
-        include:
-          - env:
-              GODEBUG=cgocheck=2
-          - go-version: "1.21"
-            env: |-
-              GOEXPERIMENT=cgocheck2
-        exclude:
-          # Only test with DD_WAF_LOG_LEVEL=TRACE on the latest go version (to save time)
-          - ddwaf_log_level: "TRACE"
-            go-version: "1.19"
-          - ddwaf_log_level: "TRACE"
-            go-version: "1.20"
-=======
         cgo-enabled: [ "0", "1" ] # test it compiles with and without cgo
         go-tags:
           - ''                      # Default behavior
@@ -45,6 +29,10 @@
             go-debug: cgocheck=2
           - go-version: '1.19'
             go-debug: cgocheck=2
+          # Test with DD_APPSEC_WAF_LOG_LEVEL (only latest go, without any particular tag)
+          - go-version: '1.21'
+            go-tags: ''
+            dd-appsec-waf-log-level: TRACE
         exclude:
           # Prune redundant checks (the go-next test needs only run once per platform)
           - go-version: '1.20'
@@ -56,7 +44,6 @@
           - go-version: '1.19'
             go-tags: datadog.no_waf,go1.22
     name: ${{ matrix.runs-on }} go${{ matrix.go-version }} cgo=${{ matrix.cgo-enabled }} tags=${{ matrix.go-tags }}
->>>>>>> 2cbd3ff0
     runs-on: ${{ matrix.runs-on }}
     steps:
       - uses: actions/checkout@v3
@@ -68,50 +55,14 @@
         run: go install gotest.tools/gotestsum@latest
       - name: go test
         shell: bash
-<<<<<<< HEAD
-        run: |
-          # Install gotestsum
-          env GOBIN=$PWD go install gotest.tools/gotestsum@latest
-          # Run the tests with gotestsum
-          env ${{ matrix.env }} CGO_ENABLED=${{ matrix.cgo_enabled }} ./gotestsum -- -v -count=10 -shuffle=on ./...
-        env:
-          DD_WAF_LOG_LEVEL: ${{ matrix.ddwaf_log_level }}
-
-  disabled:
-    strategy:
-      fail-fast: false
-      matrix:
-        runs-on: [ windows-latest, ubuntu-latest, macos-13 ]
-        go-args: [ "-tags datadog.no_waf", "-tags go1.22" ]
-        ddwaf_log_level: [ "", "TRACE" ]
-        include:
-          - runs-on: windows-latest
-            go-args: ""
-    runs-on: ${{ matrix.runs-on }}
-    steps:
-      - uses: actions/checkout@v3
-      - uses: actions/setup-go@v4
-        with:
-          go-version: 'stable' # get latest stable version from https://github.com/actions/go-versions/blob/main/versions-manifest.json
-          cache: true
-      - name: go test
-        shell: bash
-        run: |
-          # Install gotestsum
-          env GOBIN=$PWD go install gotest.tools/gotestsum@latest
-          # Run the tests with gotestsum
-          ./gotestsum -- -v ${{ matrix.go-tags }} -shuffle=on ./...
-        env:
-          DD_WAF_LOG_LEVEL: ${{ matrix.ddwaf_log_level }}
-=======
         run: |-
           gotestsum -- -v -count=10 -shuffle=on -tags='${{ matrix.go-tags }}' ./...
         env:
           CGO_ENABLED: ${{ matrix.cgo-enabled }}
+          DD_APPSEC_WAF_LOG_LEVEL: ${{ matrix.dd-appsec-waf-log-level }}
           DD_APPSEC_WAF_TIMEOUT: 5s
           GODEBUG: ${{ matrix.go-debug }}
           GOEXPERIMENT: ${{ matrix.go-experiment }}
->>>>>>> 2cbd3ff0
 
   containerized:
     strategy:
@@ -127,19 +78,6 @@
           - amazonlinux:2 # pretty popular on AWS workloads
         arch: [ amd64, arm64 ]
         go-version: [ "1.21", "1.20", "1.19" ]
-<<<<<<< HEAD
-        distribution: [ bookworm, bullseye, buster, alpine ]
-        cgo_enabled: [ "0", "1" ] # test it compiles with and without cgo
-        ddwaf_log_level: [ "", "TRACE" ]
-        exclude:
-          - go-version: 1.21
-            distribution: buster
-          # Only test with DD_WAF_LOG_LEVEL=TRACE on the latest go version (to save time)
-          - ddwaf_log_level: "TRACE"
-            go-version: "1.19"
-          - ddwaf_log_level: "TRACE"
-            go-version: "1.20"
-=======
         cgo-enabled: [ "0", "1" ] # test it compiles with and without cgo
         go-tags:
           - ''                      # Default behavior
@@ -154,6 +92,10 @@
             go-debug: cgocheck=2
           - go-version: '1.19'
             go-debug: cgocheck=2
+          # Test with DD_APPSEC_WAF_LOG_LEVEL (only latest go, without any particular tag)
+          - go-version: '1.21'
+            go-tags: ''
+            dd-appsec-waf-log-level: TRACE
         exclude:
           # Prune redundant checks (the go-next test needs only run once per platform)
           - go-version: '1.20'
@@ -174,7 +116,6 @@
             image: amazonlinux:2
     name: linux/${{ matrix.arch }} ${{ format(matrix.image, matrix.go-version) }} cgo=${{ matrix.cgo-enabled }} tags=${{ matrix.go-tags }}
     runs-on: ubuntu-latest
->>>>>>> 2cbd3ff0
     steps:
       - uses: actions/checkout@v3
       - uses: actions/cache@v3
@@ -182,42 +123,10 @@
           path: ~/go/pkg/mod
           key: go-pkg-mod-${{ hashFiles('**/go.sum') }}
           restore-keys: go-pkg-mod-
-<<<<<<< HEAD
-
-      - name: go test
-        run: |
-          # Install gotestsum
-          env GOBIN=$PWD go install gotest.tools/gotestsum@latest
-          # Run the tests with gotestsum
-          env CGO_ENABLED=${{ matrix.cgo_enabled }} ./gotestsum -- -v -count=10 -shuffle=on ./...
-        env:
-          DD_WAF_LOG_LEVEL: ${{ matrix.ddwaf_log_level }}
-
-  linux-other:
-    runs-on: ubuntu-latest
-    strategy:
-      matrix:
-        arch: ["arm64"]
-        cgo_enabled: [ "0", "1" ] # test it compiles with and without the cgo
-        ddwaf_log_level: [ "", "TRACE" ]
-      fail-fast: false
-    steps:
-      - uses: actions/checkout@v3
-      - name: Go modules cache
-        uses: actions/cache@v3
-        with:
-          path: ~/go/pkg/mod
-          key: go-pkg-mod-${{ matrix.arch }}-${{ hashFiles('**/go.sum') }}
-          restore-keys: go-pkg-mod-${{ matrix.arch }} go-pkg-mod-
-=======
->>>>>>> 2cbd3ff0
       - name: Set up QEMU
         uses: docker/setup-qemu-action@v2
         with:
           platforms: ${{ matrix.arch }}
-<<<<<<< HEAD
-      - run: docker run --platform=linux/${{ matrix.arch }} -v${HOME}/go/pkg/mod:/root/go/pkg/mod -v $PWD:$PWD -w $PWD -eCGO_ENABLED="${{ matrix.cgo_enabled }}" -eDD_WAF_LOG_LEVEL="${{ matrix.ddwaf_log_level }}" -eDD_APPSEC_WAF_TIMEOUT=$DD_APPSEC_WAF_TIMEOUT golang go test -v -count=10 -shuffle=on ./...
-=======
       - name: Create container
         id: container
         run: |-
@@ -227,6 +136,7 @@
             -v "$PWD:$PWD"                                                      \
             -w "$PWD"                                                           \
             -eCGO_ENABLED="${{ matrix.cgo-enabled }}"                           \
+            -EDD_APPSEC_WAF_LOG_LEVEL="${{ matrix.dd-appsec-waf-log-level }}"   \
             -eDD_APPSEC_WAF_TIMEOUT="${DD_APPSEC_WAF_TIMEOUT}"                  \
             -eGODEBUG="${{ matrix.go-debug }}"                                  \
             -eGOEXPERIMENT="${{ matrix.go-experiment }}"                        \
@@ -256,7 +166,6 @@
         if: always() && steps.container.outcome == 'success'
         run: |-
           docker stop gha-${{ github.run_id }}
->>>>>>> 2cbd3ff0
 
   # A simple join target to simplify setting up branch protection settings in GH.
   done:
