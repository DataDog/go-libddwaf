--- conflicted
+++ resolved
@@ -899,7 +899,6 @@
 			"server.request.uri.raw": "\\%uff00",
 		}
 		ephemeral := map[string]interface{}{
-<<<<<<< HEAD
 			"server.request.body": "\\%uff00",
 		}
 		start := time.Now()
@@ -913,12 +912,6 @@
 			require.NotNil(t, res.Events)
 			require.Nil(t, res.Actions)
 		}
-=======
-			"server.request.body": map[string]bool{"safe": true},
-		}
-		start := time.Now()
-		res, err := wafCtx.Run(RunAddressData{Persistent: data, Ephemeral: ephemeral}, time.Second)
->>>>>>> a4e392ae
 		elapsedNS := time.Since(start).Nanoseconds()
 
 		// Make sure that WAF runtime was set
